--- conflicted
+++ resolved
@@ -41,18 +41,9 @@
     "url": "https://github.com/IonicaBizau/bible-scraper/issues"
   },
   "dependencies": {
-<<<<<<< HEAD
     "scrape-it": "^6.0.1"
-=======
-    "scrape-it": "^5.2.4"
->>>>>>> b39e2160
   },
   "contributors": [
      "Simone Guarnuccio <simoneguarnuccio@gmail.com>"
   ]
-<<<<<<< HEAD
-}
->>>>>>> 59de6d170923376fb54e0412c1b48a9597b54056
-=======
-}
->>>>>>> b39e2160
+}